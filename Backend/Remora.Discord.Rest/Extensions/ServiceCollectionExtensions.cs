//
//  ServiceCollectionExtensions.cs
//
//  Author:
//       Jarl Gullberg <jarl.gullberg@gmail.com>
//
//  Copyright (c) 2017 Jarl Gullberg
//
//  This program is free software: you can redistribute it and/or modify
//  it under the terms of the GNU Lesser General Public License as published by
//  the Free Software Foundation, either version 3 of the License, or
//  (at your option) any later version.
//
//  This program is distributed in the hope that it will be useful,
//  but WITHOUT ANY WARRANTY; without even the implied warranty of
//  MERCHANTABILITY or FITNESS FOR A PARTICULAR PURPOSE.  See the
//  GNU Lesser General Public License for more details.
//
//  You should have received a copy of the GNU Lesser General Public License
//  along with this program.  If not, see <http://www.gnu.org/licenses/>.
//

using System;
using System.Net;
using System.Net.Http;
using System.Net.Http.Headers;
using System.Reflection;
using System.Text.Json;
using System.Threading.Tasks;
using JetBrains.Annotations;
using Microsoft.Extensions.DependencyInjection;
using Microsoft.Extensions.DependencyInjection.Extensions;
using Microsoft.Extensions.Options;
using Polly;
using Polly.Contrib.WaitAndRetry;
using Remora.Discord.API.Abstractions.Rest;
using Remora.Discord.API.Extensions;
using Remora.Discord.API.Objects;
using Remora.Discord.Rest.API;
using Remora.Discord.Rest.Polly;
using Remora.Rest;
using Remora.Rest.Extensions;

namespace Remora.Discord.Rest.Extensions
{
    /// <summary>
    /// Defines various extension methods for the <see cref="IServiceCollection"/> interface.
    /// </summary>
    [PublicAPI]
    public static class ServiceCollectionExtensions
    {
        /// <summary>
        /// Adds the services required for Discord's REST API.
        /// </summary>
        /// <param name="serviceCollection">The service collection.</param>
        /// <param name="tokenFactory">A function that creates or retrieves the authorization token.</param>
        /// <param name="buildClient">Extra client building operations.</param>
        /// <returns>The service collection, with the services added.</returns>
        public static IServiceCollection AddDiscordRest
        (
            this IServiceCollection serviceCollection,
            Func<IServiceProvider, string> tokenFactory,
            Action<IHttpClientBuilder>? buildClient = null
        )
        {
            serviceCollection.ConfigureDiscordJsonConverters();

            serviceCollection
                .AddSingleton<ITokenStore>(serviceProvider => new TokenStore(tokenFactory(serviceProvider)));

<<<<<<< HEAD
            serviceCollection.TryAddTransient<DiscordHttpClient>();
            serviceCollection.TryAddTransient<IDiscordRestAuditLogAPI, DiscordRestAuditLogAPI>();
            serviceCollection.TryAddTransient<IDiscordRestChannelAPI, DiscordRestChannelAPI>();
            serviceCollection.TryAddTransient<IDiscordRestEmojiAPI, DiscordRestEmojiAPI>();
            serviceCollection.TryAddTransient<IDiscordRestGatewayAPI, DiscordRestGatewayAPI>();
            serviceCollection.TryAddTransient<IDiscordRestGuildAPI, DiscordRestGuildAPI>();
            serviceCollection.TryAddTransient<IDiscordRestGuildScheduledEventAPI, DiscordRestGuildScheduledEventAPI>();
            serviceCollection.TryAddTransient<IDiscordRestInviteAPI, DiscordRestInviteAPI>();
            serviceCollection.TryAddTransient<IDiscordRestUserAPI, DiscordRestUserAPI>();
            serviceCollection.TryAddTransient<IDiscordRestVoiceAPI, DiscordRestVoiceAPI>();
            serviceCollection.TryAddTransient<IDiscordRestWebhookAPI, DiscordRestWebhookAPI>();
            serviceCollection.TryAddTransient<IDiscordRestTemplateAPI, DiscordRestTemplateAPI>();
            serviceCollection.TryAddTransient<IDiscordRestInteractionAPI, DiscordRestInteractionAPI>();
            serviceCollection.TryAddTransient<IDiscordRestApplicationAPI, DiscordRestApplicationAPI>();
            serviceCollection.TryAddTransient<IDiscordRestOAuth2API, DiscordRestOAuth2API>();
            serviceCollection.TryAddTransient<IDiscordRestStageInstanceAPI, DiscordRestStageInstanceAPI>();
            serviceCollection.TryAddTransient<IDiscordRestStickerAPI, DiscordRestStickerAPI>();
=======
            serviceCollection.TryAddTransient<IDiscordRestAuditLogAPI>(s => new DiscordRestAuditLogAPI
            (
                s.GetRequiredService<IRestHttpClient>(),
                s.GetRequiredService<IOptionsMonitor<JsonSerializerOptions>>().Get("Discord")
            ));

            serviceCollection.TryAddTransient<IDiscordRestChannelAPI>(s => new DiscordRestChannelAPI
            (
                s.GetRequiredService<IRestHttpClient>(),
                s.GetRequiredService<IOptionsMonitor<JsonSerializerOptions>>().Get("Discord")
            ));

            serviceCollection.TryAddTransient<IDiscordRestEmojiAPI>(s => new DiscordRestEmojiAPI
            (
                s.GetRequiredService<IRestHttpClient>(),
                s.GetRequiredService<IOptionsMonitor<JsonSerializerOptions>>().Get("Discord")
            ));

            serviceCollection.TryAddTransient<IDiscordRestGatewayAPI>(s => new DiscordRestGatewayAPI
            (
                s.GetRequiredService<IRestHttpClient>(),
                s.GetRequiredService<IOptionsMonitor<JsonSerializerOptions>>().Get("Discord")
            ));

            serviceCollection.TryAddTransient<IDiscordRestGuildAPI>(s => new DiscordRestGuildAPI
            (
                s.GetRequiredService<IRestHttpClient>(),
                s.GetRequiredService<IOptionsMonitor<JsonSerializerOptions>>().Get("Discord")
            ));

            serviceCollection.TryAddTransient<IDiscordRestInviteAPI>(s => new DiscordRestInviteAPI
            (
                s.GetRequiredService<IRestHttpClient>(),
                s.GetRequiredService<IOptionsMonitor<JsonSerializerOptions>>().Get("Discord")
            ));

            serviceCollection.TryAddTransient<IDiscordRestUserAPI>(s => new DiscordRestUserAPI
            (
                s.GetRequiredService<IRestHttpClient>(),
                s.GetRequiredService<IOptionsMonitor<JsonSerializerOptions>>().Get("Discord")
            ));

            serviceCollection.TryAddTransient<IDiscordRestVoiceAPI>(s => new DiscordRestVoiceAPI
            (
                s.GetRequiredService<IRestHttpClient>(),
                s.GetRequiredService<IOptionsMonitor<JsonSerializerOptions>>().Get("Discord")
            ));

            serviceCollection.TryAddTransient<IDiscordRestWebhookAPI>(s => new DiscordRestWebhookAPI
            (
                s.GetRequiredService<IRestHttpClient>(),
                s.GetRequiredService<IOptionsMonitor<JsonSerializerOptions>>().Get("Discord")
            ));

            serviceCollection.TryAddTransient<IDiscordRestTemplateAPI>(s => new DiscordRestTemplateAPI
            (
                s.GetRequiredService<IRestHttpClient>(),
                s.GetRequiredService<IOptionsMonitor<JsonSerializerOptions>>().Get("Discord")
            ));

            serviceCollection.TryAddTransient<IDiscordRestInteractionAPI>(s => new DiscordRestInteractionAPI
            (
                s.GetRequiredService<IRestHttpClient>(),
                s.GetRequiredService<IOptionsMonitor<JsonSerializerOptions>>().Get("Discord")
            ));

            serviceCollection.TryAddTransient<IDiscordRestApplicationAPI>(s => new DiscordRestApplicationAPI
            (
                s.GetRequiredService<IRestHttpClient>(),
                s.GetRequiredService<IOptionsMonitor<JsonSerializerOptions>>().Get("Discord")
            ));

            serviceCollection.TryAddTransient<IDiscordRestOAuth2API>(s => new DiscordRestOAuth2API
            (
                s.GetRequiredService<IRestHttpClient>(),
                s.GetRequiredService<IOptionsMonitor<JsonSerializerOptions>>().Get("Discord")
            ));

            serviceCollection.TryAddTransient<IDiscordRestStageInstanceAPI>(s => new DiscordRestStageInstanceAPI
            (
                s.GetRequiredService<IRestHttpClient>(),
                s.GetRequiredService<IOptionsMonitor<JsonSerializerOptions>>().Get("Discord")
            ));

            serviceCollection.TryAddTransient<IDiscordRestStickerAPI>(s => new DiscordRestStickerAPI
            (
                s.GetRequiredService<IRestHttpClient>(),
                s.GetRequiredService<IOptionsMonitor<JsonSerializerOptions>>().Get("Discord")
            ));
>>>>>>> eaecea5d

            var rateLimitPolicy = DiscordRateLimitPolicy.Create();
            var retryDelay = Backoff.DecorrelatedJitterBackoffV2(TimeSpan.FromSeconds(1), 5);
            var clientBuilder = serviceCollection
                .AddRestHttpClient<RestError>("Discord")
                .ConfigureHttpClient((services, client) =>
                {
                    var assemblyName = Assembly.GetExecutingAssembly().GetName();
                    var name = assemblyName.Name ?? "Remora.Discord";
                    var version = assemblyName.Version ?? new Version(1, 0, 0);

                    var tokenStore = services.GetRequiredService<ITokenStore>();

                    client.BaseAddress = Constants.BaseURL;
                    client.DefaultRequestHeaders.UserAgent.Add
                    (
                        new ProductInfoHeaderValue(name, version.ToString())
                    );

                    var token = tokenStore.Token;
                    if (string.IsNullOrWhiteSpace(token))
                    {
                        throw new InvalidOperationException("The authentication token has to contain something.");
                    }

                    client.DefaultRequestHeaders.Authorization = new AuthenticationHeaderValue
                    (
                        "Bot",
                        token
                    );
                })
                .AddTransientHttpErrorPolicy
                (
                    b => b
                        .WaitAndRetryAsync(retryDelay)
                        .WrapAsync(rateLimitPolicy)
                )
                .AddPolicyHandler
                (
                    Policy.HandleResult<HttpResponseMessage>(r => r.StatusCode == HttpStatusCode.TooManyRequests)
                        .WaitAndRetryAsync
                        (
                            1,
                            (_, response, _) =>
                            {
                                if (response.Result == default)
                                {
                                    return TimeSpan.FromSeconds(1);
                                }

                                return response.Result.Headers.RetryAfter is null or { Delta: null }
                                    ? TimeSpan.FromSeconds(1)
                                    : response.Result.Headers.RetryAfter.Delta.Value;
                            },
                            (_, _, _, _) => Task.CompletedTask
                        )
                );

            // Run extra user-provided client building operations.
            buildClient?.Invoke(clientBuilder);

            return serviceCollection;
        }
    }
}<|MERGE_RESOLUTION|>--- conflicted
+++ resolved
@@ -68,25 +68,6 @@
             serviceCollection
                 .AddSingleton<ITokenStore>(serviceProvider => new TokenStore(tokenFactory(serviceProvider)));
 
-<<<<<<< HEAD
-            serviceCollection.TryAddTransient<DiscordHttpClient>();
-            serviceCollection.TryAddTransient<IDiscordRestAuditLogAPI, DiscordRestAuditLogAPI>();
-            serviceCollection.TryAddTransient<IDiscordRestChannelAPI, DiscordRestChannelAPI>();
-            serviceCollection.TryAddTransient<IDiscordRestEmojiAPI, DiscordRestEmojiAPI>();
-            serviceCollection.TryAddTransient<IDiscordRestGatewayAPI, DiscordRestGatewayAPI>();
-            serviceCollection.TryAddTransient<IDiscordRestGuildAPI, DiscordRestGuildAPI>();
-            serviceCollection.TryAddTransient<IDiscordRestGuildScheduledEventAPI, DiscordRestGuildScheduledEventAPI>();
-            serviceCollection.TryAddTransient<IDiscordRestInviteAPI, DiscordRestInviteAPI>();
-            serviceCollection.TryAddTransient<IDiscordRestUserAPI, DiscordRestUserAPI>();
-            serviceCollection.TryAddTransient<IDiscordRestVoiceAPI, DiscordRestVoiceAPI>();
-            serviceCollection.TryAddTransient<IDiscordRestWebhookAPI, DiscordRestWebhookAPI>();
-            serviceCollection.TryAddTransient<IDiscordRestTemplateAPI, DiscordRestTemplateAPI>();
-            serviceCollection.TryAddTransient<IDiscordRestInteractionAPI, DiscordRestInteractionAPI>();
-            serviceCollection.TryAddTransient<IDiscordRestApplicationAPI, DiscordRestApplicationAPI>();
-            serviceCollection.TryAddTransient<IDiscordRestOAuth2API, DiscordRestOAuth2API>();
-            serviceCollection.TryAddTransient<IDiscordRestStageInstanceAPI, DiscordRestStageInstanceAPI>();
-            serviceCollection.TryAddTransient<IDiscordRestStickerAPI, DiscordRestStickerAPI>();
-=======
             serviceCollection.TryAddTransient<IDiscordRestAuditLogAPI>(s => new DiscordRestAuditLogAPI
             (
                 s.GetRequiredService<IRestHttpClient>(),
@@ -117,6 +98,12 @@
                 s.GetRequiredService<IOptionsMonitor<JsonSerializerOptions>>().Get("Discord")
             ));
 
+            serviceCollection.TryAddTransient<IDiscordRestGuildScheduledEventAPI>(s => new DiscordRestGuildScheduledEventAPI
+            (
+                s.GetRequiredService<IRestHttpClient>(),
+                s.GetRequiredService<IOptionsMonitor<JsonSerializerOptions>>().Get("Discord")
+            ));
+
             serviceCollection.TryAddTransient<IDiscordRestInviteAPI>(s => new DiscordRestInviteAPI
             (
                 s.GetRequiredService<IRestHttpClient>(),
@@ -176,7 +163,6 @@
                 s.GetRequiredService<IRestHttpClient>(),
                 s.GetRequiredService<IOptionsMonitor<JsonSerializerOptions>>().Get("Discord")
             ));
->>>>>>> eaecea5d
 
             var rateLimitPolicy = DiscordRateLimitPolicy.Create();
             var retryDelay = Backoff.DecorrelatedJitterBackoffV2(TimeSpan.FromSeconds(1), 5);
