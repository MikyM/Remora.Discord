//
//  RoleTags.cs
//
//  Author:
//       Jarl Gullberg <jarl.gullberg@gmail.com>
//
//  Copyright (c) 2017 Jarl Gullberg
//
//  This program is free software: you can redistribute it and/or modify
//  it under the terms of the GNU Lesser General Public License as published by
//  the Free Software Foundation, either version 3 of the License, or
//  (at your option) any later version.
//
//  This program is distributed in the hope that it will be useful,
//  but WITHOUT ANY WARRANTY; without even the implied warranty of
//  MERCHANTABILITY or FITNESS FOR A PARTICULAR PURPOSE.  See the
//  GNU Lesser General Public License for more details.
//
//  You should have received a copy of the GNU Lesser General Public License
//  along with this program.  If not, see <http://www.gnu.org/licenses/>.
//

using JetBrains.Annotations;
using Remora.Discord.API.Abstractions.Objects;
using Remora.Discord.Core;

#pragma warning disable CS1591

namespace Remora.Discord.API.Objects
{
<<<<<<< HEAD
    /// <inheritdoc cref="Remora.Discord.API.Abstractions.Objects.IRoleTags" />
    [PublicAPI]
=======
    /// <inheritdoc cref="IRoleTags" />
>>>>>>> 71307072
    public record RoleTags
    (
        Optional<Snowflake> BotID,
        Optional<Snowflake> IntegrationID,
        Optional<bool?> IsPremiumSubscriberRole
    ) : IRoleTags;
}<|MERGE_RESOLUTION|>--- conflicted
+++ resolved
@@ -28,12 +28,8 @@
 
 namespace Remora.Discord.API.Objects
 {
-<<<<<<< HEAD
-    /// <inheritdoc cref="Remora.Discord.API.Abstractions.Objects.IRoleTags" />
+    /// <inheritdoc cref="IRoleTags" />
     [PublicAPI]
-=======
-    /// <inheritdoc cref="IRoleTags" />
->>>>>>> 71307072
     public record RoleTags
     (
         Optional<Snowflake> BotID,
