//
//  DiscordPermission.cs
//
//  Author:
//       Jarl Gullberg <jarl.gullberg@gmail.com>
//
//  Copyright (c) 2017 Jarl Gullberg
//
//  This program is free software: you can redistribute it and/or modify
//  it under the terms of the GNU Lesser General Public License as published by
//  the Free Software Foundation, either version 3 of the License, or
//  (at your option) any later version.
//
//  This program is distributed in the hope that it will be useful,
//  but WITHOUT ANY WARRANTY; without even the implied warranty of
//  MERCHANTABILITY or FITNESS FOR A PARTICULAR PURPOSE.  See the
//  GNU Lesser General Public License for more details.
//
//  You should have received a copy of the GNU Lesser General Public License
//  along with this program.  If not, see <http://www.gnu.org/licenses/>.
//

using JetBrains.Annotations;

namespace Remora.Discord.API.Abstractions.Objects
{
    /// <summary>
    /// Enumerates the various permissions in Discord.
    /// </summary>
    [PublicAPI]
    public enum DiscordPermission
    {
        /// <summary>
        /// Allows creation of instant invites.
        /// </summary>
        CreateInstantInvite = 0,

        /// <summary>
        /// Allows kicking members.
        /// </summary>
        KickMembers = 1,

        /// <summary>
        /// Allows banning members.
        /// </summary>
        BanMembers = 2,

        /// <summary>
        /// Allows all permissions and bypasses channel permission overwrites.
        /// </summary>
        Administrator = 3,

        /// <summary>
        /// Allows management and editing of channels.
        /// </summary>
        ManageChannels = 4,

        /// <summary>
        /// Allows management and editing of the guild.
        /// </summary>
        ManageGuild = 5,

        /// <summary>
        /// Allows for the addition of reactions to messages.
        /// </summary>
        AddReactions = 6,

        /// <summary>
        /// Allows for viewing of audit logs.
        /// </summary>
        ViewAuditLog = 7,

        /// <summary>
        /// Allows for using priority speaker in a voice channel.
        /// </summary>
        PrioritySpeaker = 8,

        /// <summary>
        /// Allows the user to go live.
        /// </summary>
        Stream = 9,

        /// <summary>
        /// Allows guild members to view a channel, which includes reading messages in text channels. This may be
        /// referred to as "Read Messages" in the Discord client.
        /// </summary>
        ViewChannel = 10,

        /// <summary>
        /// Allows for sending messages in a channel (does not allow sending messages in threads).
        /// </summary>
        SendMessages = 11,

        /// <summary>
        /// Allows for sending of /tts messages.
        /// </summary>
        SendTTSMessages = 12,

        /// <summary>
        /// Allows for deletion of other user's messages.
        /// </summary>
        ManageMessages = 13,

        /// <summary>
        /// Links sent by users with this permission will be auto-embedded.
        /// </summary>
        EmbedLinks = 14,

        /// <summary>
        /// Allows for uploading images and files.
        /// </summary>
        AttachFiles = 15,

        /// <summary>
        /// Allows for reading of message history.
        /// </summary>
        ReadMessageHistory = 16,

        /// <summary>
        /// Allows for using the @everyone tag to notify all users in a guild, and the @here tag to notify all online
        /// users in a channel.
        /// </summary>
        MentionEveryone = 17,

        /// <summary>
        /// Allows the usage of custom emojis from other servers.
        /// </summary>
        UseExternalEmojis = 18,

        /// <summary>
        /// Allows for viewing guild insights.
        /// </summary>
        ViewGuildInsights = 19,

        /// <summary>
        /// Allows for joining of a voice channel.
        /// </summary>
        Connect = 20,

        /// <summary>
        /// Allows for speaking in a voice channel.
        /// </summary>
        Speak = 21,

        /// <summary>
        /// Allows for muting members in a voice channel.
        /// </summary>
        MuteMembers = 22,

        /// <summary>
        /// Allows for deafening of members in a voice channel.
        /// </summary>
        DeafenMembers = 23,

        /// <summary>
        /// Allows for moving of members between voice channels.
        /// </summary>
        MoveMembers = 24,

        /// <summary>
        /// Allows for using voice activity detection in a voice channel.
        /// </summary>
        UseVoiceActivity = 25,

        /// <summary>
        /// Allows for modification of own nickname.
        /// </summary>
        ChangeNickname = 26,

        /// <summary>
        /// Allows for modification of other user's nicknames.
        /// </summary>
        ManageNicknames = 27,

        /// <summary>
        /// Allows management and editing of roles. This may be displayed as "Manage Permissions" in the Discord client.
        /// </summary>
        ManageRoles = 28,

        /// <summary>
        /// Allows management and editing of webhooks.
        /// </summary>
        ManageWebhooks = 29,

        /// <summary>
        /// Allows management and editing of emojis and stickers.
        /// </summary>
        ManageEmojisAndStickers = 30,

        /// <summary>
        /// Allows usage of slash commands.
        /// </summary>
        UseSlashCommands = 31,

        /// <summary>
        /// Allows the user to request to speak in a stage channel.
        /// </summary>
        RequestToSpeak = 32,

        /// <summary>
        /// Allows the user to manage threads.
        /// </summary>
        ManageThreads = 34,

        /// <summary>
        /// Allows the user to create public threads.
        /// </summary>
        CreatePublicThreads = 35,

        /// <summary>
        /// Allows the user to create private threads.
        /// </summary>
        CreatePrivateThreads = 36,

        /// <summary>
        /// Allows the user to use stickers from other servers.
        /// </summary>
        UseExternalStickers = 37,

        /// <summary>
<<<<<<< HEAD
        /// Allows the user to send messages in threads.
        /// </summary>
        SendMessagesInThreads = 38
=======
        /// Allows for launching activities in a voice channel.
        /// </summary>
        StartEmbeddedActivities = 39
>>>>>>> ab895230
    }
}<|MERGE_RESOLUTION|>--- conflicted
+++ resolved
@@ -218,14 +218,13 @@
         UseExternalStickers = 37,
 
         /// <summary>
-<<<<<<< HEAD
         /// Allows the user to send messages in threads.
         /// </summary>
         SendMessagesInThreads = 38
-=======
+        
+        /// <summary>
         /// Allows for launching activities in a voice channel.
         /// </summary>
         StartEmbeddedActivities = 39
->>>>>>> ab895230
     }
 }